--- conflicted
+++ resolved
@@ -41,16 +41,10 @@
   }
 
   /*
-<<<<<<< HEAD
-  @Test def shouldFutureAwaitEitherLeft {
-    val actor1 = newActor[TestActor]
-=======
+  // FIXME: implement Futures.awaitEither, and uncomment these two tests
   @Test def shouldFutureAwaitEitherLeft = {
-    val actor1 = actorOf[TestActor]
->>>>>>> eb50a1cd
-    actor1.start
-    val actor2 = actorOf[TestActor]
-    actor2.start
+    val actor1 = actorOf[TestActor].start
+    val actor2 = actorOf[TestActor].start
     val future1 = actor1 !!! "Hello"
     val future2 = actor2 !!! "NoReply"
     val result = Futures.awaitEither(future1, future2)
@@ -60,16 +54,9 @@
     actor2.stop
   }
 
-<<<<<<< HEAD
-  @Test def shouldFutureAwaitEitherRight {
-    val actor1 = newActor[TestActor]
-=======
   @Test def shouldFutureAwaitEitherRight = {
-    val actor1 = actorOf[TestActor]
->>>>>>> eb50a1cd
-    actor1.start
-    val actor2 = actorOf[TestActor]
-    actor2.start
+    val actor1 = actorOf[TestActor].start
+    val actor2 = actorOf[TestActor].start
     val future1 = actor1 !!! "NoReply"
     val future2 = actor2 !!! "Hello"
     val result = Futures.awaitEither(future1, future2)
@@ -79,16 +66,9 @@
     actor2.stop
   }
   */
-<<<<<<< HEAD
-  @Test def shouldFutureAwaitOneLeft {
-    val actor1 = newActor[TestActor]
-=======
   @Test def shouldFutureAwaitOneLeft = {
-    val actor1 = actorOf[TestActor]
->>>>>>> eb50a1cd
-    actor1.start
-    val actor2 = actorOf[TestActor]
-    actor2.start
+    val actor1 = actorOf[TestActor].start
+    val actor2 = actorOf[TestActor].start
     val future1 = actor1 !!! "NoReply"
     val future2 = actor2 !!! "Hello"
     val result = Futures.awaitOne(List(future1, future2))
@@ -98,16 +78,9 @@
     actor2.stop
   }
 
-<<<<<<< HEAD
-  @Test def shouldFutureAwaitOneRight {
-    val actor1 = newActor[TestActor]
-=======
   @Test def shouldFutureAwaitOneRight = {
-    val actor1 = actorOf[TestActor]
->>>>>>> eb50a1cd
-    actor1.start
-    val actor2 = actorOf[TestActor]
-    actor2.start
+    val actor1 = actorOf[TestActor].start
+    val actor2 = actorOf[TestActor].start
     val future1 = actor1 !!! "Hello"
     val future2 = actor2 !!! "NoReply"
     val result = Futures.awaitOne(List(future1, future2))
@@ -117,16 +90,9 @@
     actor2.stop
   }
 
-<<<<<<< HEAD
-  @Test def shouldFutureAwaitAll {
-    val actor1 = newActor[TestActor]
-=======
   @Test def shouldFutureAwaitAll = {
-    val actor1 = actorOf[TestActor]
->>>>>>> eb50a1cd
-    actor1.start
-    val actor2 = actorOf[TestActor]
-    actor2.start
+    val actor1 = actorOf[TestActor].start
+    val actor2 = actorOf[TestActor].start
     val future1 = actor1 !!! "Hello"
     val future2 = actor2 !!! "Hello"
     Futures.awaitAll(List(future1, future2))
